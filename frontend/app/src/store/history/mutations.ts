import { MutationTree } from 'vuex';
<<<<<<< HEAD
import { TradeUpdate, Transactions } from '@/services/history/types';
=======
import { IgnoredActions } from '@/services/history/const';
import { TradeUpdate } from '@/services/history/types';
>>>>>>> dbdc2359
import { HistoryMutations } from '@/store/history/consts';
import { defaultState } from '@/store/history/state';
import {
  AssetMovements,
  HistoricData,
  HistoryState,
  LedgerActionEntry,
  TradeEntry,
  Trades
} from '@/store/history/types';

export const mutations: MutationTree<HistoryState> = {
  [HistoryMutations.SET_TRADES](state: HistoryState, trades: Trades) {
    state.trades = trades;
  },

  [HistoryMutations.ADD_TRADE](state: HistoryState, trade: TradeEntry) {
    const { data: trades } = state.trades;
    state.trades = { ...state.trades, data: [...trades, trade] };
  },

  [HistoryMutations.UPDATE_TRADE](
    state: HistoryState,
    { trade, oldTradeId }: TradeUpdate
  ) {
    const { data: trades } = state.trades;
    const update = [...trades];
    const index = update.findIndex(exTrade => {
      return exTrade.tradeId === oldTradeId;
    });
    update[index] = trade;
    state.trades = {
      ...state.trades,
      data: update
    };
  },

  [HistoryMutations.DELETE_TRADE](state: HistoryState, tradeId: string) {
    const { data: trades } = state.trades;
    const data = [...trades.filter(trade => trade.tradeId !== tradeId)];
    state.trades = {
      ...state.trades,
      data
    };
  },

  [HistoryMutations.SET_MOVEMENTS](
    state: HistoryState,
    movements: AssetMovements
  ) {
    state.assetMovements = movements;
  },

  [HistoryMutations.SET_TRANSACTIONS](
    state: HistoryState,
    transactions: Transactions
  ) {
    state.transactions = transactions;
  },

  [HistoryMutations.SET_LEDGER_ACTIONS](
    state: HistoryState,
    actions: HistoricData<LedgerActionEntry>
  ) {
    state.ledgerActions = actions;
  },

  [HistoryMutations.ADD_LEDGER_ACTION](
    state: HistoryState,
    action: LedgerActionEntry
  ) {
    const ledgerActions = state.ledgerActions;
    state.ledgerActions = {
      data: [...ledgerActions.data, action],
      limit: ledgerActions.limit,
      found: ledgerActions.found + 1
    };
  },
  [HistoryMutations.SET_IGNORED](state: HistoryState, ignored: IgnoredActions) {
    state.ignored = ignored;
  },
  [HistoryMutations.RESET](state: HistoryState) {
    Object.assign(state, defaultState());
  }
};<|MERGE_RESOLUTION|>--- conflicted
+++ resolved
@@ -1,10 +1,6 @@
 import { MutationTree } from 'vuex';
-<<<<<<< HEAD
+import { IgnoredActions } from '@/services/history/const';
 import { TradeUpdate, Transactions } from '@/services/history/types';
-=======
-import { IgnoredActions } from '@/services/history/const';
-import { TradeUpdate } from '@/services/history/types';
->>>>>>> dbdc2359
 import { HistoryMutations } from '@/store/history/consts';
 import { defaultState } from '@/store/history/state';
 import {
