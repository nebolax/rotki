import { Blockchain } from '@rotki/common/lib/blockchain';
import { type BlockchainBalances } from '@/types/blockchain/balances';
import {
  type BtcChains,
  isBtcChain,
  isRestChain
} from '@/types/blockchain/chains';
import { type BlockchainMetadata } from '@/types/task';
import { TaskType } from '@/types/task-type';
import { assert } from '@/utils/assertions';
import { logger } from '@/utils/logging';
import { startPromise } from '@/utils';
<<<<<<< HEAD
import {
  type AccountPayload,
  type BasicBlockchainAccountPayload,
  type BlockchainAccountPayload,
  type BtcAccountData,
  type GeneralAccountData
} from '@/types/blockchain/accounts';
=======
import { useAddressesNamesStore } from '@/store/blockchain/accounts/addresses-names';
import { type EvmAccountsResult } from '@/types/api/accounts';
>>>>>>> ff529e56

export const useBlockchainAccountsStore = defineStore(
  'blockchain/accounts',
  () => {
    const {
      addBlockchainAccount,
      removeBlockchainAccount,
      editBlockchainAccount,
      editBtcAccount,
      queryAccounts,
      queryBtcAccounts,
      addEvmAccount: addEvmAccountCaller
    } = useBlockchainAccountsApi();
    const { removeTag: removeBtcTag, update: updateBtc } =
      useBtcAccountsStore();
    const {
      removeTag: removeEthTag,
      updateEth,
      fetchEth2Validators
    } = useEthAccountsStore();
    const { removeTag: removeChainTag, update: updateChain } =
      useChainsAccountsStore();
    const { awaitTask } = useTaskStore();
    const { notify } = useNotificationsStore();
    const { tc } = useI18n();

    const addAccount = async (
      blockchain: Blockchain,
      { address, label, tags, xpub }: AccountPayload
    ): Promise<string> => {
      const taskType = TaskType.ADD_ACCOUNT;
      const { taskId } = await addBlockchainAccount({
        blockchain,
        address,
        label,
        xpub,
        tags
      });

      const { result } = await awaitTask<string[], BlockchainMetadata>(
        taskId,
        taskType,
        {
          title: tc('actions.balances.blockchain_accounts_add.task.title', 0, {
            blockchain
          }),
          description: tc(
            'actions.balances.blockchain_accounts_add.task.description',
            0,
            { address }
          ),
          blockchain
        },
        true
      );

      return result.length > 0 ? result[0] : '';
    };

    const addEvmAccount = async ({
      address,
      label,
      tags
    }: AccountPayload): Promise<EvmAccountsResult> => {
      const taskType = TaskType.ADD_ACCOUNT;
      const { taskId } = await addEvmAccountCaller({
        address,
        label,
        tags
      });

      const blockchain = 'EVM';
      const { result } = await awaitTask<EvmAccountsResult, BlockchainMetadata>(
        taskId,
        taskType,
        {
          title: tc('actions.balances.blockchain_accounts_add.task.title', 0, {
            blockchain
          }),
          description: tc(
            'actions.balances.blockchain_accounts_add.task.description',
            0,
            { address }
          )
        },
        true
      );

      return result;
    };

    const editAccount = async (
      payload: BlockchainAccountPayload
    ): Promise<BtcAccountData | GeneralAccountData[]> => {
      const { blockchain } = payload;

      return isBtcChain(blockchain)
        ? await editBtcAccount(payload)
        : await editBlockchainAccount(payload);
    };

    const removeAccount = async (payload: BasicBlockchainAccountPayload) => {
      const { accounts, blockchain } = payload;
      assert(accounts, 'Accounts was empty');
      const { taskId } = await removeBlockchainAccount(blockchain, accounts);
      try {
        const taskType = TaskType.REMOVE_ACCOUNT;
        await awaitTask<BlockchainBalances, BlockchainMetadata>(
          taskId,
          taskType,
          {
            title: tc(
              'actions.balances.blockchain_account_removal.task.title',
              0,
              {
                blockchain
              }
            ),
            description: tc(
              'actions.balances.blockchain_account_removal.task.description',
              0,
              { count: accounts.length }
            ),
            blockchain
          }
        );
      } catch (e: any) {
        logger.error(e);
        const title = tc(
          'actions.balances.blockchain_account_removal.error.title',
          0,
          {
            count: accounts.length,
            blockchain
          }
        );
        const description = tc(
          'actions.balances.blockchain_account_removal.error.description',
          0,
          {
            error: e.message
          }
        );
        notify({
          title,
          message: description,
          display: true
        });
      }
    };

    const { fetchEnsNames, fetchAddressesNames } = useAddressesNamesStore();

    const fetchBlockchainAccounts = async (
      blockchain: Exclude<
        Blockchain,
        Blockchain.BTC | Blockchain.BCH | Blockchain.ETH2
      >
    ): Promise<string[] | null> => {
      try {
        const accounts = await queryAccounts(blockchain);
        if (blockchain === Blockchain.ETH) {
          updateEth(accounts);
          startPromise(fetchEnsNames(accounts.map(({ address }) => address)));
        } else if (isRestChain(blockchain)) {
          updateChain(blockchain, accounts);
          startPromise(
            fetchAddressesNames(
              accounts.map(({ address }) => address),
              blockchain
            )
          );
        }
        return accounts.map(account => account.address);
      } catch (e: any) {
        logger.error(e);
        notify({
          title: tc('actions.get_accounts.error.title'),
          message: tc('actions.get_accounts.error.description', 0, {
            blockchain: Blockchain[blockchain],
            message: e.message
          }),
          display: true
        });
        return null;
      }
    };

    const fetchBtcAccounts = async (chains: BtcChains): Promise<boolean> => {
      try {
        const accounts = await queryBtcAccounts(chains);
        updateBtc(chains, accounts);

        // TODO: enable alias name for BTC when backend support enabled
        // const addresses = [
        //   ...accounts.standalone.map(({ address }) => address),
        //   ...accounts.xpubs
        //     .flatMap(({ addresses }) => addresses)
        //     .map(item => item?.address || '')
        // ];
        // startPromise(fetchAddressesNames(addresses, chains));
        return true;
      } catch (e: any) {
        logger.error(e);
        notify({
          title: tc('actions.get_accounts.error.title'),
          message: tc('actions.get_accounts.error.description', 0, {
            blockchain: Blockchain[chains],
            message: e.message
          }),
          display: true
        });
        return false;
      }
    };

    const fetch = async (blockchain: Blockchain) => {
      if (isBtcChain(blockchain)) {
        return fetchBtcAccounts(blockchain);
      } else if (isRestChain(blockchain) || blockchain === Blockchain.ETH) {
        return fetchBlockchainAccounts(blockchain);
      } else if (blockchain === Blockchain.ETH2) {
        return fetchEth2Validators();
      }
    };

    const removeTag = (tag: string) => {
      removeBtcTag(tag);
      removeEthTag(tag);
      removeChainTag(tag);
    };

    return {
      addAccount,
      addEvmAccount,
      editAccount,
      removeAccount,
      fetch,
      removeTag
    };
  }
);

if (import.meta.hot) {
  import.meta.hot.accept(
    acceptHMRUpdate(useBlockchainAccountsStore, import.meta.hot)
  );
}<|MERGE_RESOLUTION|>--- conflicted
+++ resolved
@@ -10,7 +10,6 @@
 import { assert } from '@/utils/assertions';
 import { logger } from '@/utils/logging';
 import { startPromise } from '@/utils';
-<<<<<<< HEAD
 import {
   type AccountPayload,
   type BasicBlockchainAccountPayload,
@@ -18,10 +17,8 @@
   type BtcAccountData,
   type GeneralAccountData
 } from '@/types/blockchain/accounts';
-=======
 import { useAddressesNamesStore } from '@/store/blockchain/accounts/addresses-names';
 import { type EvmAccountsResult } from '@/types/api/accounts';
->>>>>>> ff529e56
 
 export const useBlockchainAccountsStore = defineStore(
   'blockchain/accounts',
