--- conflicted
+++ resolved
@@ -42,7 +42,6 @@
       : key;
   }
 
-<<<<<<< HEAD
   return key.replace(/([A-Z])/gu, (_, p1, offset, string) => {
     const nextCharOffset = offset + 1;
     if (
@@ -52,11 +51,8 @@
     ) {
       return p1;
     }
-    return `_${p1.toLocaleLowerCase()}`;
+    return `_${p1.toLowerCase()}`;
   });
-=======
-  return key.replace(/([A-Z])/gu, (_, p1) => `_${p1.toLowerCase()}`);
->>>>>>> 6d25bb12
 }
 
 export const convertKeys = (
